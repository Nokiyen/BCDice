# -*- coding: utf-8 -*-
# frozen_string_literal: true

require 'diceBot/DiceBot'
require 'utils/table'

class NinjaSlayer < DiceBot
<<<<<<< HEAD
  # ゲームシステムの識別子
  ID = 'NinjaSlayer'

  # ゲームシステム名
  NAME = 'ニンジャスレイヤーTRPG'
=======
  def initialize
    super

    @defaultSuccessTarget = ">=4"
  end

  def gameName
    'ニンジャスレイヤーTRPG'
  end
>>>>>>> ccdbe3f9

  # ゲームシステム名の読みがな
  SORT_KEY = 'にんしやすれいやあRPG'

  # ダイスボットの使い方
  HELP_MESSAGE = <<MESSAGETEXT
・通常判定　NJ
　NJx[y] or NJx@y or NJx
　x=判定ダイス y=難易度 省略時はNORMAL(4)
　例:NJ4@H 難易度HARD、判定ダイス4で判定
・回避判定　EV
　EVx[y]/z or EVx@y/z or EVx/z or EVx[y] or EVx@y or EVx
　x=判定ダイス y=難易度 z=攻撃側の成功数(省略可) 難易度を省略時はNORMAL(4)
　攻撃側の成功数を指定した場合、カウンターカラテ発生時には表示
　例:EV5/3 難易度NORMAL(省略時)、判定ダイス5、攻撃側の成功数3で判定
・近接攻撃　AT
　ATx[y] or ATx@y or ATx
　x=判定ダイス y=難易度 省略時はNORMAL(4) サツバツ！発生時には表示
　例:AT6[H] 難易度HARD,判定ダイス5で近接攻撃の判定
・サツバツ判定　SB
・電子戦　EL
　ELx[y] or ELx@y or ELx
　x=判定ダイス y=難易度 省略時はNORMAL(4)
　例:EL6[H] 難易度HARD,判定ダイス5で電子戦の判定

・難易度
　KIDS=K,EASY=E,NORMAL=N,HARD=H,ULTRA HARD=UH 数字にも対応
MESSAGETEXT

  # ダイスボットで使用するコマンドを配列で列挙する
  setPrefixes([
    'NJ\d+.*',
    'EV\d+.*',
    'AT\d+.*',
    'EL\d+.*',
    'SB'
  ])

  def initialize
    super

    @defaultSuccessTarget = ">=4"
  end

  # 難易度の値の正規表現
  DIFFICULTY_VALUE_RE = /UH|[2-6KENH]/i.freeze
  # 難易度の正規表現
  DIFFICULTY_RE = /\[(#{DIFFICULTY_VALUE_RE})\]|@(#{DIFFICULTY_VALUE_RE})/io.freeze

  # 通常判定の正規表現
  NJ_RE = /\A(S)?NJ(\d+)#{DIFFICULTY_RE}?\z/io.freeze
  # 回避判定の正規表現
  EV_RE = %r{\AEV(\d+)#{DIFFICULTY_RE}?(?:/(\d+))?\z}io.freeze
  # 近接攻撃の正規表現
  AT_RE = /\AAT(\d+)#{DIFFICULTY_RE}?\z/io.freeze
  # 電子戦の正規表現
  EL_RE = /\AEL(\d+)#{DIFFICULTY_RE}?\z/io.freeze

  # バラバラロール結果の "(" の前までの先頭部分
  B_ROLL_RESULT_HEAD_RE = /\A[^(]+/.freeze

  # 回避判定のノード
  EV = Struct.new(:num, :difficulty, :targetValue)
  # 近接攻撃のノード
  AT = Struct.new(:num, :difficulty)
  # 電子戦のノード
  EL = Struct.new(:num, :difficulty)

  # 難易度の文字表現から整数値への対応
  DIFFICULTY_SYMBOL_TO_INTEGER = {
    'K' => 2,
    'E' => 3,
    'N' => 4,
    'H' => 5,
    'UH' => 6
  }.freeze

  def changeText(str)
    m = NJ_RE.match(str)
    return str unless m

    b_roll = bRollCommand(m[2], integerValueOfDifficulty(m[3] || m[4]))
    return "#{m[1]}#{b_roll}"
  end

  def rollDiceCommand(command)
    debug('rollDiceCommand begin string', command)

    if (table = TABLES[command])
      return table.roll(bcdice)
    end

    case node = parse(command)
    when EV
      return executeEV(node)
    when AT
      return executeAT(node)
    when EL
      return executeEL(node)
    else
      return nil
    end
  end

  private

  # 構文解析する
  # @param [String] command コマンド文字列
  # @return [EV, AT, EL, nil]
  def parse(command)
    case command
    when EV_RE
      return parseEV(Regexp.last_match)
    when AT_RE
      return parseAT(Regexp.last_match)
    when EL_RE
      return parseEL(Regexp.last_match)
    else
      return nil
    end
  end

  # 正規表現のマッチ情報から回避判定ノードを作る
  # @param [MatchData] m 正規表現のマッチ情報
  # @return [EV]
  def parseEV(m)
    num = m[1].to_i
    difficulty = integerValueOfDifficulty(m[2] || m[3])
    targetValue = m[4] && m[4].to_i

    return EV.new(num, difficulty, targetValue)
  end

  # 正規表現のマッチ情報から近接攻撃ノードを作る
  # @param [MatchData] m 正規表現のマッチ情報
  # @return [AT]
  def parseAT(m)
    num = m[1].to_i
    difficulty = integerValueOfDifficulty(m[2] || m[3])

    return AT.new(num, difficulty)
  end

  # 正規表現のマッチ情報から電子戦ノードを作る
  # @param [MatchData] m 正規表現のマッチ情報
  # @return [EL]
  def parseEL(m)
    num = m[1].to_i
    difficulty = integerValueOfDifficulty(m[2] || m[3])

    return EL.new(num, difficulty)
  end

  # 回避判定を行う
  # @param [EV] ev 回避判定ノード
  # @return [String] 回避判定結果
  def executeEV(ev)
    command = bRollCommand(ev.num, ev.difficulty)

    rollResult = bcdice.bdice(command).sub(B_ROLL_RESULT_HEAD_RE, '')
    return rollResult unless ev.targetValue

    m = /成功数(\d+)/.match(rollResult)
    raise '成功数が見つかりません' unless m

    numOfSuccesses = m[1].to_i
    if numOfSuccesses > ev.targetValue
      return "#{rollResult} ＞ カウンターカラテ!!"
    end

    return rollResult
  end

  # 近接攻撃を行う
  # @param [AT] at 近接攻撃ノード
  # @return [String] 近接攻撃結果
  def executeAT(at)
    command = bRollCommand(at.num, at.difficulty)
    rollResult = bcdice.bdice(command).sub(B_ROLL_RESULT_HEAD_RE, '')

    # バラバラロールの出目を取得する
    # TODO: バラバラロールの結果として、出目を配列で取得できるようにする
    m = /＞ (\d+(?:,\d+)*)/.match(rollResult)
    values = m[1].split(',').map(&:to_i)

    numOfMaxValues = values.select { |v| v == 6 }.length

    return numOfMaxValues >= 2 ? "#{rollResult} ＞ サツバツ!!" : rollResult
  end

  # 電子戦を行う
  # @param [EL] el 電子戦ノード
  # @return [String] 電子戦結果
  def executeEL(el)
    command = bRollCommand(el.num, el.difficulty)
    rollResult = bcdice.bdice(command).sub(B_ROLL_RESULT_HEAD_RE, '')

    # バラバラロールの出目を取得する
    # TODO: バラバラロールの結果として、出目を配列で取得できるようにする
    m = /＞ (\d+(?:,\d+)*)/.match(rollResult)
    values = m[1].split(',').map(&:to_i)

    numOfMaxValues = values.select { |v| v == 6 }.length

    sumOfTrueValues = values.select { |v| v >= el.difficulty }.length

    return numOfMaxValues >= 1 ? "#{rollResult} + #{numOfMaxValues} ＞ #{sumOfTrueValues + numOfMaxValues}" : rollResult
  end

  # 難易度の整数値を返す
  # @param [String, nil] s 難易度表記
  # @return [Integer] 難易度の整数値
  # @raise [KeyError, IndexError] 無効な難易度表記が渡された場合。
  #
  # sは2から6までの数字あるいは'K', 'E', 'N', 'H', 'UH'。
  # sがnilの場合は 4 を返す。
  def integerValueOfDifficulty(s)
    return 4 unless s

    return s.to_i if /\A[2-6]\z/.match(s)

    return DIFFICULTY_SYMBOL_TO_INTEGER.fetch(s.upcase)
  end

  # バラバラロールのコマンドを返す
  # @param [#to_s] num ダイス数
  # @param [#to_s] difficulty 難易度
  # @return [String]
  def bRollCommand(num, difficulty)
    "#{num}B6>=#{difficulty}"
  end

  # サツバツ表
  SATSUBATSU_TABLE = [
    '「死ねーッ！」腹部に強烈な一撃！　敵はくの字に折れ曲がり、ワイヤーアクションめいて吹っ飛んだ！：本来のダメージ+1ダメージを与える。敵は後方の壁または障害物に向かって、何マスでもまっすぐ弾き飛ばされる（他のキャラのいるマスは通過する）。壁または障害物に接触した時点で、敵はさらに1ダメージを受ける。敵はこの激突ダメージに対して改めて『回避判定』を行っても良い。',
    '「イヤーッ！」頭部への痛烈なカラテ！　眼球破壊もしくは激しい脳震盪が敵を襲う！：本来のダメージを与える。さらに敵の【ニューロン】と【ワザマエ】がそれぞれ1ずつ減少する（これによる最低値は1）。残虐ボーナスにより【万札】がD3発生。この攻撃を【カルマ：善】のキャラに対して行ってしまった場合、【DKK】がD3上昇する。',
    '「苦しみ抜いて死ぬがいい」急所を情け容赦なく破壊！：本来のダメージ+1ダメージを与える。耐え難い苦痛により、敵は【精神力】が-2され、【ニューロン】が1減少する（これによる最低値は1）。残虐ボーナスにより【万札】がD3発生。この攻撃を【カルマ：善】のキャラに対して行ってしまった場合、【DKK】がD3上昇する。',
    '「逃げられるものなら逃げてみよ」敵の脚を粉砕！：本来のダメージを与える。さらに敵の【脚力】がD3減少する（最低値は1）。残虐ボーナスにより【万札】がD3発生。この攻撃を【カルマ：善】のキャラに対して行ってしまった場合、【DKK】がD3上昇する。',
    '「これで手も足も出まい！」敵の両腕を切り飛ばした！　鮮血がスプリンクラーめいて噴き出す！：本来のダメージ+1ダメージを与える。さらに敵の【ワザマエ】と【カラテ】がそれぞれ2減少する（最低値は1）。残虐ボーナスにより【万札】がD3発生。この攻撃を【カルマ：善】のキャラに対して行ってしまった場合、【DKK】がD3上昇する。',
    '「イイイヤアアアアーーーーッ！」ヤリめいたチョップが敵の胸を貫通！　さらに心臓を掴み取り、握りつぶした！　ナムアミダブツ！：敵は残り【体力】に関係なく即死する。残虐ボーナスにより【万札】がD6発生。この攻撃を【カルマ：善】のキャラに対して行ってしまった場合、【DKK】がD6上昇する。'
  ].freeze

  # 表の定義
  TABLES = {
    'SB' => Table.new(
      'サツバツ表',
      '1D6',
      SATSUBATSU_TABLE
    )
  }.freeze

  # ダイスボットで使用するコマンドを配列で列挙する
  setPrefixes([
    'NJ\d+.*',
    'EV\d+.*',
    'AT\d+.*',
    'EL\d+.*'
  ] + TABLES.keys)
end<|MERGE_RESOLUTION|>--- conflicted
+++ resolved
@@ -5,23 +5,11 @@
 require 'utils/table'
 
 class NinjaSlayer < DiceBot
-<<<<<<< HEAD
   # ゲームシステムの識別子
   ID = 'NinjaSlayer'
 
   # ゲームシステム名
   NAME = 'ニンジャスレイヤーTRPG'
-=======
-  def initialize
-    super
-
-    @defaultSuccessTarget = ">=4"
-  end
-
-  def gameName
-    'ニンジャスレイヤーTRPG'
-  end
->>>>>>> ccdbe3f9
 
   # ゲームシステム名の読みがな
   SORT_KEY = 'にんしやすれいやあRPG'
