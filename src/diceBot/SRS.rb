# -*- coding: utf-8 -*-
# frozen_string_literal: true

require 'diceBot/DiceBot'
require 'utils/ArithmeticEvaluator'
require 'utils/modifier_formatter'

# スタンダードRPGシステムのダイスボット
#
# スタンダードRPGシステムにおいて共通な2D6成功判定を実装している。
# また、各ゲームシステムに合わせた2D6成功判定のエイリアスコマンドを
# 登録するクラスメソッド set_aliases_for_srs_roll を持つ。
class SRS < DiceBot
  include ModifierFormatter

  HELP_MESSAGE_1 = <<HELP_MESSAGE
・判定
　・通常判定：2D6+m>=t[c,f]
　　修正値m、目標値t、クリティカル値c、ファンブル値fで判定ロールを行います。
　　修正値、クリティカル値、ファンブル値は省略可能です（[]ごと省略可）。
　　クリティカル値、ファンブル値の既定値は、それぞれ12、2です。
　　自動成功、自動失敗、成功、失敗を自動表示します。

　　例) 2d6>=10　　　　　修正値0、目標値10で判定
　　例) 2d6+2>=10　　　　修正値+2、目標値10で判定
　　例) 2d6+2>=10[11]　　↑をクリティカル値11で判定
　　例) 2d6+2>=10[12,4]　↑をクリティカル値12、ファンブル値4で判定
HELP_MESSAGE

  HELP_MESSAGE_2 = <<HELP_MESSAGE
　・クリティカルおよびファンブルのみの判定：2D6+m[c,f]
　　目標値を指定せず、修正値m、クリティカル値c、ファンブル値fで判定ロールを行います。
　　修正値、クリティカル値、ファンブル値は省略可能です（[]は省略不可）。
　　自動成功、自動失敗を自動表示します。

　　例) 2d6[]　　　　修正値0、クリティカル値12、ファンブル値2で判定
　　例) 2d6+2[11]　　修正値+2、クリティカル値11、ファンブル値2で判定
　　例) 2d6+2[12,4]　修正値+2、クリティカル値12、ファンブル値4で判定
HELP_MESSAGE

  HELP_MESSAGE_3 = <<HELP_MESSAGE
・D66ダイスあり（入れ替えなし)
HELP_MESSAGE

  # 既定のダイスボット説明文
  DEFAULT_HELP_MESSAGE = "#{HELP_MESSAGE_1}\n#{HELP_MESSAGE_2}\n#{HELP_MESSAGE_3}"

  # 成功判定のエイリアスコマンド定義用のクラスメソッドを提供するモジュール
  module ClassMethods
    # ダイスボットの説明文を返す
    # @return [String]
    attr_reader :help_message

    # 目標値あり成功判定のエイリアスコマンドの正規表現を返す
    # @return [Regexp, nil]
    attr_reader :aliases_re_for_srs_roll_with_target_value

    # 目標値なし成功判定のエイリアスコマンドの正規表現を返す
    # @return [Regexp, nil]
    attr_reader :aliases_re_for_srs_roll_without_target_value

    # 成功判定のエイリアスコマンドを設定する
    # @param [String] aliases エイリアスコマンド（可変長引数）
    # @return [self]
    #
    # エイリアスコマンドとして指定した文字列がコマンドの先頭にあれば、
    # 実行時にそれが2D6に置換されるようになる。
    def set_aliases_for_srs_roll(*aliases)
      aliases_upcase = aliases.map(&:upcase)
      aliases_part = aliases_upcase.
                     map { |a| Regexp.escape(a) }.
                     join('|')

      @aliases_re_for_srs_roll_with_target_value = Regexp.new(
        '\A' \
        "(?:#{aliases_part})" \
        '((?:[-+][-+\d]+)?>=\d+(?:\[\d*(?:,\d+)?\])?)\z'
      )

      @aliases_re_for_srs_roll_without_target_value = Regexp.new(
        '\A' \
        "(?:#{aliases_part})" \
        '([-+][-+\d]+)?(\[\d*(?:,\d+)?\])?\z'
      )

      prepare_help_msg_for_aliases_for_srs_roll(aliases_upcase)
      @help_message = concatenate_help_messages

      return self
    end

    # 成功判定のエイリアスコマンドを未設定にする
    # @return [self]
    def clear_aliases_for_srs_roll
      @aliases_re_for_srs_roll_with_target_value = nil
      @aliases_re_for_srs_roll_without_target_value = nil
      @help_message = SRS::DEFAULT_HELP_MESSAGE

      return self
    end

    private

    # 成功判定のエイリアスコマンドの説明文を用意する
    # @param [Array<String>] aliases エイリアスコマンドの配列
    # @return [self]
    # @todo 現在は2文字のエイリアスコマンドに幅を合わせてある。
    #   エイリアスコマンドの文字数が変わる場合があれば、位置を調整するコードが
    #   必要。
    def prepare_help_msg_for_aliases_for_srs_roll(aliases)
      @help_msg_for_aliases_for_srs_roll_with_target_value =
        aliases.
        map { |a| "　　例) #{a}+2>=10　　　　 2d6+2>=10と同じ（#{a}が2D6のショートカットコマンド）\n" }.
        join()

      @help_msg_for_aliases_for_srs_roll_without_target_value =
        aliases.
        map { |a|
          "　　例) #{a}　　　　　 2d6[]と同じ（#{a}が2D6のショートカットコマンド）\n" \
          "　　例) #{a}+2[12,4]　 2d6+2[12,4]と同じ（#{a}が2D6のショートカットコマンド）\n"
        }.
        join()

      return self
    end

    # ダイスボットの説明文を結合する
    # @return [String] 結合された説明文
    def concatenate_help_messages
      "#{SRS::HELP_MESSAGE_1}" \
        "#{@help_msg_for_aliases_for_srs_roll_with_target_value}\n" \
        "#{SRS::HELP_MESSAGE_2}" \
        "#{@help_msg_for_aliases_for_srs_roll_without_target_value}\n" \
        "#{SRS::HELP_MESSAGE_3}"
    end
  end

  class << self
    # クラスが継承されたときに行う処理
    # @return [void]
    def inherited(subclass)
      subclass.
        extend(ClassMethods).
        clear_aliases_for_srs_roll
    end

    # ダイスボットの説明文を返す
    # @return [String] 既定のダイスボット説明文
    def help_message
      DEFAULT_HELP_MESSAGE
    end

    # 目標値あり成功判定のエイリアスコマンドの正規表現を返す
    # @return [nil]
    def aliases_re_for_srs_roll_with_target_value
      nil
    end

    # 目標値なし成功判定のエイリアスコマンドの正規表現を返す
    # @return [nil]
    def aliases_re_for_srs_roll_without_target_value
      nil
    end
  end

  # 固有のコマンドの接頭辞を設定する
  setPrefixes(['2D6.*'])

  # ダイスボットを初期化する
  def initialize
    super

<<<<<<< HEAD
=======
    # 式、出目ともに送信する
    @sendMode = 2
    # バラバラロール（Bコマンド）でソートする
>>>>>>> 8f0c7390
    @sortType = 1
    # D66ダイスあり（出目をソートしない）
    @d66Type = 1
  end

  # ゲームシステム名を返す
  # @return [String]
  def gameName
    'Standard RPG System'
  end

  # ゲームシステム識別子を返す
  # @return [String]
  def gameType
    'SRS'
  end

  # ダイスボットの説明文を返す
  # @return [String]
  def getHelpMessage
    self.class.help_message
  end

  # 既定のクリティカル値
  DEFAULT_CRITICAL_VALUE = 12
  # 既定のファンブル値
  DEFAULT_FUMBLE_VALUE = 2

  # 目標値あり成功判定の正規表現
  SRS_ROLL_WITH_TARGET_VALUE_RE =
    /\A2D6([-+][-+\d]+)?>=(\d+)(?:\[(\d+)?(?:,(\d+))?\])?\z/.freeze
  # 目標値なし成功判定の正規表現
  SRS_ROLL_WITHOUT_TARGET_VALUE_RE =
    /\A2D6([-+][-+\d]+)?\[(\d+)?(?:,(\d+))?\]\z/.freeze

  # 既定の閾値指定表記
  SRS_ROLL_DEFAULT_THRESHOLDS =
    "[#{DEFAULT_CRITICAL_VALUE},#{DEFAULT_FUMBLE_VALUE}]"

  # 成功判定コマンドのノード
  SRSRollNode = Struct.new(
    :modifier, :critical_value, :fumble_value, :target_value
  ) do
    include ModifierFormatter

    # 成功判定の文字列表記を返す
    # @return [String]
    def to_s
      lhs = "2D6#{format_modifier(modifier)}"
      expression = target_value ? "#{lhs}>=#{target_value}" : lhs

      return "#{expression}[#{critical_value},#{fumble_value}]"
    end
  end

  # 固有のダイスロールコマンドを実行する
  # @param [String] command 入力されたコマンド
  # @return [String, nil] ダイスロールコマンドの実行結果
  def rollDiceCommand(command)
    alias_replaced_with_2d6 = replace_alias_for_srs_roll_with_2d6(command)

    if (node = parse(alias_replaced_with_2d6))
      return execute_srs_roll(node)
    end

    return nil
  end

  private

  # 成功判定のエイリアスコマンドを2D6に置換する
  # @param [String] input 入力文字列
  # @return [String]
  def replace_alias_for_srs_roll_with_2d6(input)
    case input
    when self.class.aliases_re_for_srs_roll_with_target_value
      return "2D6#{Regexp.last_match(1)}"
    when self.class.aliases_re_for_srs_roll_without_target_value
      modifier = Regexp.last_match(1)
      thresholds = Regexp.last_match(2) || SRS_ROLL_DEFAULT_THRESHOLDS

      return "2D6#{modifier}#{thresholds}"
    else
      return input
    end
  end

  # 構文解析する
  # @param [String] command コマンド文字列
  # @return [SRSRollNode, nil]
  def parse(command)
    case command
    when SRS_ROLL_WITH_TARGET_VALUE_RE
      return parse_srs_roll_with_target_value(Regexp.last_match)
    when SRS_ROLL_WITHOUT_TARGET_VALUE_RE
      return parse_srs_roll_without_target_value(Regexp.last_match)
    else
      return nil
    end
  end

  # 修正値を評価する
  # @param [String, nil] modifier_str 修正値部分の文字列
  # @return [Integer] 修正値
  def eval_modifier(modifier_str)
    return 0 unless modifier_str

    return ArithmeticEvaluator.new.eval(modifier_str, @fractionType.to_sym)
  end

  # 目標値あり成功判定の正規表現マッチ情報からノードを作る
  # @param [MatchData] m 正規表現のマッチ情報
  # @return [SRSRollNode]
  def parse_srs_roll_with_target_value(m)
    modifier = eval_modifier(m[1])
    target_value = m[2].to_i
    critical_value = (m[3] && m[3].to_i) || DEFAULT_CRITICAL_VALUE
    fumble_value = (m[4] && m[4].to_i) || DEFAULT_FUMBLE_VALUE

    return SRSRollNode.new(modifier, critical_value, fumble_value, target_value)
  end

  # 目標値なし成功判定の正規表現マッチ情報からノードを作る
  # @param [MatchData] m 正規表現のマッチ情報
  # @return [SRSRollNode]
  def parse_srs_roll_without_target_value(m)
    modifier = eval_modifier(m[1])
    critical_value = (m[2] && m[2].to_i) || DEFAULT_CRITICAL_VALUE
    fumble_value = (m[3] && m[3].to_i) || DEFAULT_FUMBLE_VALUE

    return SRSRollNode.new(modifier, critical_value, fumble_value, nil)
  end

  # 成功判定を実行する
  # @param [SRSRollNode] srs_roll 成功判定ノード
  # @return [String] 成功判定結果
  def execute_srs_roll(srs_roll)
    sum, dice_str, = roll(2, 6, @sortType & 1)
    modified_sum = sum + srs_roll.modifier

    parts = [
      "(#{srs_roll})",
      "#{sum}[#{dice_str}]#{format_modifier(srs_roll.modifier)}",
      modified_sum,
      compare_result(srs_roll, sum, modified_sum)
    ]

    return parts.compact.join(' ＞ ')
  end

  # ダイスロール結果を目標値、クリティカル値、ファンブル値と比較する
  # @param [SRSRollNode] srs_roll 成功判定ノード
  # @param [Integer] sum 出目の合計
  # @param [Integer] modified_sum 修正後の値
  # @return [String, nil] 比較結果
  def compare_result(srs_roll, sum, modified_sum)
    if sum >= srs_roll.critical_value
      return '自動成功'
    end

    if sum <= srs_roll.fumble_value
      return '自動失敗'
    end

    if srs_roll.target_value
      return modified_sum >= srs_roll.target_value ? '成功' : '失敗'
    end

    return nil
  end
end<|MERGE_RESOLUTION|>--- conflicted
+++ resolved
@@ -170,12 +170,7 @@
   def initialize
     super
 
-<<<<<<< HEAD
-=======
-    # 式、出目ともに送信する
-    @sendMode = 2
     # バラバラロール（Bコマンド）でソートする
->>>>>>> 8f0c7390
     @sortType = 1
     # D66ダイスあり（出目をソートしない）
     @d66Type = 1
